--- conflicted
+++ resolved
@@ -1503,15 +1503,10 @@
   outer.style.overflow = "hidden";
   outer.appendChild(inner);
 
-<<<<<<< HEAD
-  document.body.appendChild(outer);
-  const w1 = inner.offsetWidth;
-=======
   document.body.appendChild (outer);
 
   const innerOffsetWidth = inner.offsetWidth;
   const w1 = innerOffsetWidth;
->>>>>>> a6bb7282
   outer.style.overflow = 'scroll';
   let w2 = innerOffsetWidth;
   if (w1 == w2) w2 = outer.clientWidth;
